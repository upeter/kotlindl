--- conflicted
+++ resolved
@@ -4,12 +4,6 @@
 
 class HardShrinkActivationTest : ActivationTest() {
     @Test
-<<<<<<< HEAD
-    fun apply() {
-        val input = floatArrayOf(1f, 0f, 1f)
-        val expected = floatArrayOf(1f, 0f, 1f)
-        assertActivationFunction(HardShrinkActivation(-0.5f, 0.5f), input, expected)
-=======
     fun mask() {
         val input = floatArrayOf(1f, 0f, -1f)
         val expected = floatArrayOf(1f, 0f, -1f)
@@ -28,6 +22,5 @@
         val input = floatArrayOf(0.239f, -5f, -10f, 0.3f, -0.5f, 239f, 0.7f, -100f, -0.4f)
         val expected = floatArrayOf(0f, -5f, -10f, 0f, -0.5f, 239f, 0f, -100f, -0f)
         assertActivationFunction(HardShrinkActivation(-0.4f, 0.7f), input, expected)
->>>>>>> d4987ead
     }
 }